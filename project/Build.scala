/**
  *  Copyright (c) 2010, Aemon Cannon
  *  All rights reserved.
  *
  *  Redistribution and use in source and binary forms, with or without
  *  modification, are permitted provided that the following conditions are met:
  *      * Redistributions of source code must retain the above copyright
  *        notice, this list of conditions and the following disclaimer.
  *      * Redistributions in binary form must reproduce the above copyright
  *        notice, this list of conditions and the following disclaimer in the
  *        documentation and/or other materials provided with the distribution.
  *      * Neither the name of ENSIME nor the
  *        names of its contributors may be used to endorse or promote products
  *        derived from this software without specific prior written permission.
  *
  *  THIS SOFTWARE IS PROVIDED BY THE COPYRIGHT HOLDERS AND CONTRIBUTORS "AS IS" AND
  *  ANY EXPRESS OR IMPLIED WARRANTIES, INCLUDING, BUT NOT LIMITED TO, THE IMPLIED
  *  WARRANTIES OF MERCHANTABILITY AND FITNESS FOR A PARTICULAR PURPOSE ARE
  *  DISCLAIMED. IN NO EVENT SHALL Aemon Cannon BE LIABLE FOR ANY
  *  DIRECT, INDIRECT, INCIDENTAL, SPECIAL, EXEMPLARY, OR CONSEQUENTIAL DAMAGES
  *  (INCLUDING, BUT NOT LIMITED TO, PROCUREMENT OF SUBSTITUTE GOODS OR SERVICES;
  *  LOSS OF USE, DATA, OR PROFITS; OR BUSINESS INTERRUPTION) HOWEVER CAUSED AND
  *  ON ANY THEORY OF LIABILITY, WHETHER IN CONTRACT, STRICT LIABILITY, OR TORT
  *  (INCLUDING NEGLIGENCE OR OTHERWISE) ARISING IN ANY WAY OUT OF THE USE OF THIS
  *  SOFTWARE, EVEN IF ADVISED OF THE POSSIBILITY OF SUCH DAMAGE.
  */

import sbt._
import Keys._
import sbt.Path
import IO._
import java.io.FileInputStream

object EnsimeBuild extends Build {

  private def doSh(str:String, cwd:Option[File]) = Process("sh" :: "-c" :: str :: Nil, cwd)
  private def doSh(str:String) = Process("sh" :: "-c" :: str :: Nil, None)

  private def file(str:String) = new File(str)

  private lazy val toolsJarCandidates: List[File] = {
    val jdkHome = Option(System.getenv("JAVA_HOME")).getOrElse("/tmp")
    val jreHome = new File(System.getProperty("java.home"))
    List[File](
      new File(jdkHome + "/lib/tools.jar"),
      new File(jreHome.getParent + "/lib/tools.jar"))
  }

  private lazy val toolsJar: Option[File] = {
    toolsJarCandidates.find(_.exists)
  }

  val root = Path(".")

  val TwoNineVersion = "2.9.2"
  val TwoTenVersion = "2.10.0"
  val supportedScalaVersions = Seq(TwoNineVersion, TwoTenVersion)
  def unsupportedScalaVersion(scalaVersion: String): Nothing =
    sys.error(
      "Unsupported scala version: " + scalaVersion + ". " +
        "Supported versions: " + supportedScalaVersions.mkString(", "))

  lazy val project = {
    Project(
      id = "ensime",
      base = file ("."),
      settings = Project.defaultSettings ++
<<<<<<< HEAD
        Seq(
          version := "0.9.8.2",
          organization := "org.ensime",
          scalaVersion := TwoTenVersion,
          crossScalaVersions := Seq(TwoNineVersion, TwoTenVersion),
          resolvers <++= (scalaVersion) { scalaVersion =>
            Seq(
              "Scala-Tools Maven2 Snapshots Repository" at "http://scala-tools.org/repo-snapshots",
=======
      Seq(
        version := "0.9.8.3",
        organization := "org.ensime",
        scalaVersion := TwoTenVersion,
        crossScalaVersions := Seq(TwoNineVersion, TwoTenVersion),
        resolvers <++= (scalaVersion) { scalaVersion =>
          Seq("Scala-Tools Maven2 Snapshots Repository" at "http://scala-tools.org/repo-snapshots",
>>>>>>> d42b9350
              "Sonatype OSS Repository" at "https://oss.sonatype.org/service/local/staging/deploy/maven2",
              "Sonatype OSS Snapshot Repository" at "https://oss.sonatype.org/content/repositories/snapshots",
              "JBoss Maven 2 Repo" at "http://repository.jboss.org/maven2",
              "repo.codahale.com" at "http://repo.codahale.com",
              "neo4j-public-repository" at "http://m2.neo4j.org/releases")
          },
          libraryDependencies <++= (scalaVersion) { scalaVersion =>
            Seq(
              "org.apache.lucene" % "lucene-core" % "3.5.0",
              "org.neo4j" % "neo4j-lucene-index" % "1.8" exclude("org.neo4j", "neo4j-udc"),
              "org.sonatype.tycho" % "org.eclipse.jdt.core" % "3.6.0.v_A58" % "compile;runtime;test",
              "asm" % "asm" % "3.3",
              "asm" % "asm-commons" % "3.3",
              "asm" % "asm-util" % "3.3",
              "com.googlecode.json-simple" % "json-simple" % "1.1"
<<<<<<< HEAD
            ) ++
            (if (scalaVersion == TwoTenVersion)
              Seq(
                "org.scalariform" %% "scalariform" % "0.1.3" % "compile;runtime;test",
=======
      ) ++
          (if (scalaVersion == TwoTenVersion)
            Seq(
>>>>>>> d42b9350
                "org.scalatest" % "scalatest_2.10.0" % "1.8" % "test",
                "org.scala-lang" % "scala-compiler" % scalaVersion % "compile;runtime;test",
                "org.scala-lang" % "scala-reflect" % scalaVersion % "compile;runtime;test",
                "org.scala-lang" % "scala-actors" % scalaVersion % "compile;runtime;test")
            else if (scalaVersion == TwoNineVersion)
              Seq("org.scalariform" % "scalariform_2.9.1" % "0.1.1" % "compile;runtime;test",
                "org.scalatest" % "scalatest_2.9.1" % "1.6.1" % "test",
                "org.scala-lang" % "scala-compiler" % scalaVersion % "compile;runtime;test" withSources())
            else unsupportedScalaVersion(scalaVersion))
          },
          unmanagedJars in Compile <++= (scalaVersion, baseDirectory) map { (scalaVersion, base) =>
            (((base / "lib") +++ (base / ("lib_" + scalaVersion))) ** "*.jar").classpath
          },
          unmanagedClasspath in Compile ++= toolsJar.toList,
          scalacOptions ++= Seq("-g:vars","-deprecation"),
          exportJars := true,
          stageTask,
          distTask,
          releaseTask,
          {
            import org.ensime.sbt.Plugin.Settings.ensimeConfig
            import org.ensime.sbt.util.SExp._
            ensimeConfig := sexp(
	      key(":reference-source-roots"), sexp(
	        "/Users/aemon/lib/scala/src/compiler",
	        "/Users/aemon/lib/scala/src/library")
	    )
          }
        ))
  }

  val log = MainLogging.defaultScreen

  var stage = TaskKey[Unit]("stage",
    "Copy files into staging directory for a release.")
  lazy val stageTask:Setting[sbt.Task[Unit]] =
    stage <<= (
      dependencyClasspath in Runtime,
      exportedProducts in Runtime,
      scalaVersion) map { (depCP, exportedCP, scalaBuildVersion) =>

      val distDir = "dist_" + scalaBuildVersion

      delete(file(distDir))

      log.info("Copying runtime environment to ./" + distDir + "....")
      createDirectories(List(
        file(distDir),
        file(distDir + "/bin"),
        file(distDir + "/lib"),
        file(distDir + "/elisp")))

      // Scalac components
      val scalaComponents = if(scalaBuildVersion == TwoTenVersion) {
        List("library", "reflect", "compiler", "actors")
      } else {
        List("library", "compiler")
      }

      val jars = scalaComponents map (c => "scala-" + c + ".jar")
      val scala = jars

      // Copy the emacs lisp to dist
      val elisp_base = root / "src" / "main" / "elisp"
      val elisp = ( elisp_base ** "*.el" ) +++ ( elisp_base ** "Makefile" )
      copy(elisp x flat(root / distDir / "elisp"))

      // Copy the runtime jars
      val deps = (depCP ++ exportedCP).map(_.data)
      copy(deps x flat(root / distDir / "lib"))

      if(scalaBuildVersion == TwoTenVersion) {
        // todo. fixup scala-reflect.jar, don't know why it gets its version appended
        // I think that's because sbt treats scala-library and scala-compiler specially
        // but the version we use (0.11.3) doesn't yet know about scala-reflect
        // would be lovely to update to 0.12, but I'm afraid it will break in new fancy ways
        val scalaReflectWeirdJar = root / distDir / "lib" / "scala-reflect-2.10.0-SNAPSHOT.jar"
        val scalaReflectJar = root / distDir / "lib" / "scala-reflect.jar"
        scalaReflectWeirdJar.renameTo(scalaReflectJar)
        scalaReflectWeirdJar.delete()
      }

      // Grab all jars..
      val cpLibs = (root / distDir / "lib" ** "*.jar").get.flatMap(
        _.relativeTo(root / distDir))

      def writeScript(bootclasspath:String, classpath:String, from:String, to:String){
        val tmplF = new File(from)
        val tmpl = read(tmplF)
        var s = tmpl.replace("<RUNTIME_CLASSPATH>", classpath)
        s = s.replace("<RUNTIME_BOOTCLASSPATH>", bootclasspath)
        val f = new File(to)
        write(f, s)
        f.setExecutable(true)
      }

      {
        val runtimeLibs = cpLibs ++ Seq("${JAVA_HOME}/lib/tools.jar")
        // Expand the server invocation script templates.
        def nix_wrap[T](cpEntries: Traversable[T]): String =
          "\"" + (cpEntries map (_.toString) mkString ":").replace("\\", "/") + "\""
        writeScript(
          nix_wrap(scala),
          nix_wrap(runtimeLibs),
          "./etc/scripts/server",
          "./" + distDir + "/bin/server")
      }

      {
        val runtimeLibs = cpLibs ++ Seq("%JAVA_HOME%/lib/tools.jar")
        def win_wrap[T](cpEntries: Traversable[T]): String = {
          def ensureAbsPath(p: String) = if ((p contains ":") || (p contains "%")) p else ("%~dp0\\..\\" + p)
          "\"" + (cpEntries map (_.toString) map (c => ensureAbsPath(c)) mkString ";").replace("/", "\\") + "\""
        }
        writeScript(
          win_wrap(scala),
          win_wrap(runtimeLibs),
          "./etc/scripts/server.bat",
          "./" + distDir + "/bin/server.bat")
      }

<<<<<<< HEAD
      copyFile(root / "README.md", root / distDir / "README.md")
      copyFile(root / "LICENSE", root / distDir / "LICENSE")
    }
=======
    copyFile(root / "README.md", root / distDir / "README.md")
    copyFile(root / "LICENSE", root / distDir / "LICENSE")

    val distCommon = "dist"
    delete(file(distCommon))
    log.info("Symlinking to ./" + distCommon + "....")
    doSh("ln -s  " + distDir + " " + distCommon)!!(log)
  }
>>>>>>> d42b9350


  var dist = TaskKey[Unit]("dist", "Create the release package.")
  lazy val distTask:Setting[sbt.Task[Unit]] = dist := {
    println("The 'dist' task is deprecated. Use 'stage' to create release directory structure. Use 'release' to create the release archive.")
    None
  }


  var release = TaskKey[Unit]("release", "Create the release package and tag the current commit.")
  lazy val releaseTask:Setting[sbt.Task[Unit]] =
    release <<= (stage,version,scalaVersion) map {
      (_,version,scalaBuildVersion) =>

      val distDir = "dist_" + scalaBuildVersion
      val modName = "ensime_" + scalaBuildVersion + "-" + version
      val tagName = scalaBuildVersion + "-" + version

      val shallWeTag = false
      val tagArg = if(shallWeTag){ "-s" }else{ "" }
      doSh("git tag " + tagArg + " v" + tagName +
        " -m 'Tag for release " + modName + "'") !! (log)

      val initialDir = new File(".")
      val archiveFile = new File(initialDir,
        modName + ".tar.gz").getCanonicalPath
      withTemporaryDirectory{ f =>
        val releaseDir = new File(f.getAbsolutePath + "/" + modName)
        log.info("Copying ./" + distDir + " to temp directory: " + releaseDir)
        doSh("cp -r ./" + distDir + " " + releaseDir)!!(log)
        log.info("Compressing temp directory to " + archiveFile + "...")
        doSh("tar -pcvzf " + archiveFile + " " + modName, Some(f)) !! (log)
        None
      }
      None
    }
}<|MERGE_RESOLUTION|>--- conflicted
+++ resolved
@@ -65,16 +65,6 @@
       id = "ensime",
       base = file ("."),
       settings = Project.defaultSettings ++
-<<<<<<< HEAD
-        Seq(
-          version := "0.9.8.2",
-          organization := "org.ensime",
-          scalaVersion := TwoTenVersion,
-          crossScalaVersions := Seq(TwoNineVersion, TwoTenVersion),
-          resolvers <++= (scalaVersion) { scalaVersion =>
-            Seq(
-              "Scala-Tools Maven2 Snapshots Repository" at "http://scala-tools.org/repo-snapshots",
-=======
       Seq(
         version := "0.9.8.3",
         organization := "org.ensime",
@@ -82,7 +72,6 @@
         crossScalaVersions := Seq(TwoNineVersion, TwoTenVersion),
         resolvers <++= (scalaVersion) { scalaVersion =>
           Seq("Scala-Tools Maven2 Snapshots Repository" at "http://scala-tools.org/repo-snapshots",
->>>>>>> d42b9350
               "Sonatype OSS Repository" at "https://oss.sonatype.org/service/local/staging/deploy/maven2",
               "Sonatype OSS Snapshot Repository" at "https://oss.sonatype.org/content/repositories/snapshots",
               "JBoss Maven 2 Repo" at "http://repository.jboss.org/maven2",
@@ -98,16 +87,9 @@
               "asm" % "asm-commons" % "3.3",
               "asm" % "asm-util" % "3.3",
               "com.googlecode.json-simple" % "json-simple" % "1.1"
-<<<<<<< HEAD
-            ) ++
-            (if (scalaVersion == TwoTenVersion)
-              Seq(
-                "org.scalariform" %% "scalariform" % "0.1.3" % "compile;runtime;test",
-=======
       ) ++
           (if (scalaVersion == TwoTenVersion)
             Seq(
->>>>>>> d42b9350
                 "org.scalatest" % "scalatest_2.10.0" % "1.8" % "test",
                 "org.scala-lang" % "scala-compiler" % scalaVersion % "compile;runtime;test",
                 "org.scala-lang" % "scala-reflect" % scalaVersion % "compile;runtime;test",
@@ -229,11 +211,6 @@
           "./" + distDir + "/bin/server.bat")
       }
 
-<<<<<<< HEAD
-      copyFile(root / "README.md", root / distDir / "README.md")
-      copyFile(root / "LICENSE", root / distDir / "LICENSE")
-    }
-=======
     copyFile(root / "README.md", root / distDir / "README.md")
     copyFile(root / "LICENSE", root / distDir / "LICENSE")
 
@@ -242,7 +219,6 @@
     log.info("Symlinking to ./" + distCommon + "....")
     doSh("ln -s  " + distDir + " " + distCommon)!!(log)
   }
->>>>>>> d42b9350
 
 
   var dist = TaskKey[Unit]("dist", "Create the release package.")
